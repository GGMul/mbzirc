--- conflicted
+++ resolved
@@ -105,7 +105,6 @@
 # When running a container start in the developer's home folder
 WORKDIR /home/$USERNAME
 
-<<<<<<< HEAD
 # Input ARG mbzirc_sha_commit to build a given git ref in the source code
 ARG mbzirc_sha_commit
 # Input ARG to allow using forks for testing. Default to osrf/mbzirc
@@ -121,8 +120,6 @@
        git --git-dir mbzirc/.git checkout "${mbzirc_sha_commit}"; \
     fi
 
-=======
->>>>>>> 8498f88a
 # clone ros_ign bridge
 RUN cd /home/$USERNAME/mbzirc_ws/src \
  && git clone https://github.com/osrf/ros_ign.git -b ros2
