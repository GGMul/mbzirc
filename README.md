--- conflicted
+++ resolved
@@ -101,7 +101,6 @@
     ros2 topic pub --once /x3/cmd_vel geometry_msgs/msg/Twist '{linear: {x: 0.0,y: 0.0, z: 0.0}, angular: {x: 0.0, y: 0.0, z: 0.0}}'
     ```
 
-<<<<<<< HEAD
 1. View the TF tree
 
     ```
@@ -110,7 +109,8 @@
 
     # view the TF tree using your favorite PDF viewer, e.g.
     evince frames.pdf
-=======
+    ```
+
 1. In a separate terminal, spawn a USV
 
     ```
@@ -118,7 +118,6 @@
     source install/share/setup.bash
 
     ros2 launch mbzirc_ign spawn.launch.py name:=usv world:=simple_demo model:=wam-v type:=usv x:=20 y:=0 z:=-1.0 R:=0 P:=0 Y:=0
->>>>>>> db4180d0
     ```
 
 ### Build a Docker image
