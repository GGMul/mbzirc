**This is work in progress and is subject to change in the next releases. Please do not use the information provided in the simulation environment until unless officially announced by the organizers of MBZIRC**


# MBZIRC Maritime Grand Challenge Simulator

This repository contains simulation software created for the
MBZIRC Maritime Grand Challenge.

## Installation

### Prerequsite

* Platform: Ubuntu 20.04 (Focal)
* Ignition Fortress
* ROS2 Galactic

See Installation instructions for:

* Ignition Fortress: https://ignitionrobotics.org/docs/fortress

* ROS2 Galactic:  https://docs.ros.org/en/galactic/Installation/Ubuntu-Install-Binary.html


### Installation from Source

1. Create a colcon workspace and clone the repo

    ```
    mkdir -p ~/mbzirc_ws/src
    cd ~/mbzirc_ws/src
    git clone https://github.com/osrf/mbzirc.git
    ```

1. Build the workspace

    ```
    cd ~/mbzirc_ws
    colcon build --merge-install
    ```


### Docker setup

<<<<<<< HEAD
    ros2 launch mbzirc_ign spawn.launch.py name:=x4 world:=simple_demo model:=x4 type:=uav x:=1 y:=2 z:=0.08 R:=0 P:=0 Y:=0
    ```
=======
Docker images are available on Docker Hub: https://hub.docker.com/repository/docker/osrf/mbzirc
>>>>>>> 80934919

1. Pull the latest version of the docker image

    ```
    docker pull osrf/mbzirc:mbzirc_sim_latest
    ```

1. Clone the repo and launch a Docker container from the image using the `run.bash` script. Note: requires `nvidia-docker`.

    ```
<<<<<<< HEAD
    ros2 topic echo /x4/imu/data
    ```

1. Launch `rqt_image_view` to see camera stream from the UAV

    ```
    ros2 run rqt_image_view rqt_image_view &
    ```

1. Publish a twist command with linear +z velocity to make the UAV take off

    ```
    ros2 topic pub --once /x4/cmd_vel geometry_msgs/msg/Twist '{linear: {x: 0.0,y: 0.0, z: 0.5}, angular: {x: 0.0, y: 0.0, z: 0.0}}'
    ```

1. Publish zero velocity twist command to make the UAV hover in the air

    ```
    ros2 topic pub --once /x4/cmd_vel geometry_msgs/msg/Twist '{linear: {x: 0.0,y: 0.0, z: 0.0}, angular: {x: 0.0, y: 0.0, z: 0.0}}'
    ```

1. View the TF tree

    ```
    # this generates frames.pdf
    ros2 run tf2_tools view_frames

    # view the TF tree using your favorite PDF viewer, e.g.
    evince frames.pdf
    ```

1. Visualize point clouds in rviz2

   ```
   ros2 run rviz2 rviz2
   ```

   Set `Fixed Frame` to `/x4/base_link`

   Click on `Add` button below the left panel, select the `By topic` tab and choose the `/x4/rgbd_camera/depth/points` > `PointCloud2` topic to see colored point clouds in the 3D view.


1. In a separate terminal, spawn a USV

    ```
    # remember to source the setup.bash
    source install/share/setup.bash

    ros2 launch mbzirc_ign spawn.launch.py name:=usv world:=simple_demo model:=wam-v type:=usv x:=0 y:=0 z:=1.0 R:=3.14 P:=0 Y:=0
    ```

1. To move the propeller
    ```
    ros2 topic pub --once /usv/left/thrust/cmd_thrust std_msgs/msg/Float64 'data: -1'
    ros2 topic pub --once /usv/right/thrust/cmd_thrust std_msgs/msg/Float64 'data: 1'
    ```

    This is equivalent to:

    ```
    ign topic -t /model/usv/joint/left_engine_propeller_joint/cmd_thrust -m ignition.msgs.Double -p 'data: -1'
    ign topic -t /model/usv/joint/right_engine_propeller_joint/cmd_thrust -m ignition.msgs.Double -p 'data: 1'
    ```

1. To rotate the thruster

    ```
    ros2 topic pub --once /usv/left/thrust/joint/cmd_pos std_msgs/msg/Float64 'data: -1'
    ros2 topic pub --once /usv/right/thrust/joint/cmd_pos std_msgs/msg/Float64 'data: 1'
=======
    git clone https://github.com/osrf/mbzirc.git
    cd mbzirc/docker
    bash run.bash osrf/mbzirc:mbzirc_sim_latest  /bin/bash
>>>>>>> 80934919
    ```

To build a docker image of the simulator locally:


<<<<<<< HEAD
### Run Tests

To run tests, install from source, then execute the following command and see output in the console:

```
colcon test --merge-install --event-handlers console_direct+ --packages-select mbzirc_ros
```

### Build a Docker image

1. Navigate to the `docker` directory and build the `mbzirc_sim` docker image
=======
1. Navigate to the `docker` directory and build the `mbzirc_sim` Docker image
>>>>>>> 80934919

    ```
    cd mbzirc/docker
    bash build.bash mbzirc_sim
    ```

1.  The process can take a few minutes. Once it is done, you can launch the
 Docker container:

    ```
    bash run.bash mbzirc_sim
    ```
<<<<<<< HEAD
=======
  
## Running the simulator

Please see the wiki:  https://github.com/osrf/mbzirc/wiki
>>>>>>> 80934919
<|MERGE_RESOLUTION|>--- conflicted
+++ resolved
@@ -41,12 +41,7 @@
 
 ### Docker setup
 
-<<<<<<< HEAD
-    ros2 launch mbzirc_ign spawn.launch.py name:=x4 world:=simple_demo model:=x4 type:=uav x:=1 y:=2 z:=0.08 R:=0 P:=0 Y:=0
-    ```
-=======
 Docker images are available on Docker Hub: https://hub.docker.com/repository/docker/osrf/mbzirc
->>>>>>> 80934919
 
 1. Pull the latest version of the docker image
 
@@ -57,101 +52,15 @@
 1. Clone the repo and launch a Docker container from the image using the `run.bash` script. Note: requires `nvidia-docker`.
 
     ```
-<<<<<<< HEAD
-    ros2 topic echo /x4/imu/data
-    ```
-
-1. Launch `rqt_image_view` to see camera stream from the UAV
-
-    ```
-    ros2 run rqt_image_view rqt_image_view &
-    ```
-
-1. Publish a twist command with linear +z velocity to make the UAV take off
-
-    ```
-    ros2 topic pub --once /x4/cmd_vel geometry_msgs/msg/Twist '{linear: {x: 0.0,y: 0.0, z: 0.5}, angular: {x: 0.0, y: 0.0, z: 0.0}}'
-    ```
-
-1. Publish zero velocity twist command to make the UAV hover in the air
-
-    ```
-    ros2 topic pub --once /x4/cmd_vel geometry_msgs/msg/Twist '{linear: {x: 0.0,y: 0.0, z: 0.0}, angular: {x: 0.0, y: 0.0, z: 0.0}}'
-    ```
-
-1. View the TF tree
-
-    ```
-    # this generates frames.pdf
-    ros2 run tf2_tools view_frames
-
-    # view the TF tree using your favorite PDF viewer, e.g.
-    evince frames.pdf
-    ```
-
-1. Visualize point clouds in rviz2
-
-   ```
-   ros2 run rviz2 rviz2
-   ```
-
-   Set `Fixed Frame` to `/x4/base_link`
-
-   Click on `Add` button below the left panel, select the `By topic` tab and choose the `/x4/rgbd_camera/depth/points` > `PointCloud2` topic to see colored point clouds in the 3D view.
-
-
-1. In a separate terminal, spawn a USV
-
-    ```
-    # remember to source the setup.bash
-    source install/share/setup.bash
-
-    ros2 launch mbzirc_ign spawn.launch.py name:=usv world:=simple_demo model:=wam-v type:=usv x:=0 y:=0 z:=1.0 R:=3.14 P:=0 Y:=0
-    ```
-
-1. To move the propeller
-    ```
-    ros2 topic pub --once /usv/left/thrust/cmd_thrust std_msgs/msg/Float64 'data: -1'
-    ros2 topic pub --once /usv/right/thrust/cmd_thrust std_msgs/msg/Float64 'data: 1'
-    ```
-
-    This is equivalent to:
-
-    ```
-    ign topic -t /model/usv/joint/left_engine_propeller_joint/cmd_thrust -m ignition.msgs.Double -p 'data: -1'
-    ign topic -t /model/usv/joint/right_engine_propeller_joint/cmd_thrust -m ignition.msgs.Double -p 'data: 1'
-    ```
-
-1. To rotate the thruster
-
-    ```
-    ros2 topic pub --once /usv/left/thrust/joint/cmd_pos std_msgs/msg/Float64 'data: -1'
-    ros2 topic pub --once /usv/right/thrust/joint/cmd_pos std_msgs/msg/Float64 'data: 1'
-=======
     git clone https://github.com/osrf/mbzirc.git
     cd mbzirc/docker
     bash run.bash osrf/mbzirc:mbzirc_sim_latest  /bin/bash
->>>>>>> 80934919
     ```
 
 To build a docker image of the simulator locally:
 
 
-<<<<<<< HEAD
-### Run Tests
-
-To run tests, install from source, then execute the following command and see output in the console:
-
-```
-colcon test --merge-install --event-handlers console_direct+ --packages-select mbzirc_ros
-```
-
-### Build a Docker image
-
-1. Navigate to the `docker` directory and build the `mbzirc_sim` docker image
-=======
 1. Navigate to the `docker` directory and build the `mbzirc_sim` Docker image
->>>>>>> 80934919
 
     ```
     cd mbzirc/docker
@@ -164,10 +73,7 @@
     ```
     bash run.bash mbzirc_sim
     ```
-<<<<<<< HEAD
-=======
   
 ## Running the simulator
 
 Please see the wiki:  https://github.com/osrf/mbzirc/wiki
->>>>>>> 80934919
