--- conflicted
+++ resolved
@@ -141,6 +141,7 @@
         ros_type='std_msgs/msg/Float64',
         direction=BridgeDirection.ROS_TO_IGN)
 
+
 def wrist_joint_force_torque(model_name):
     return Bridge(
         ign_topic=f'/{model_name}/arm/wrist/forcetorque',
@@ -149,6 +150,7 @@
         ros_type='geometry_msgs/msg/Wrench',
         direction=BridgeDirection.IGN_TO_ROS)
 
+
 def gripper_joint_force_torque(model_name, joint_name):
     return Bridge(
         ign_topic=f'/{model_name}/arm/gripper/{joint_name}/forcetorque',
@@ -178,24 +180,6 @@
         direction=BridgeDirection.IGN_TO_ROS)
 
 
-<<<<<<< HEAD
-def comms_tx(model_name):
-    return Bridge(
-        ign_topic='/broker/msgs',
-        ros_topic=f'tx',
-        ign_type='ignition.msgs.Dataframe',
-        ros_type='ros_ign_interfaces/msg/Dataframe',
-        direction=BridgeDirection.ROS_TO_IGN)
-
-
-def comms_rx(model_name):
-    return Bridge(
-        ign_topic=f'/model/{model_name}/rx',
-        ros_topic=f'rx',
-        ign_type='ignition.msgs.Dataframe',
-        ros_type='ros_ign_interfaces/msg/Dataframe',
-        direction=BridgeDirection.IGN_TO_ROS)
-=======
 def gripper_suction_contacts(model_name):
     return Bridge(
         ign_topic=f'/{model_name}/arm/gripper/contact',
@@ -214,4 +198,21 @@
         ros_type='std_msgs/msg/Bool',
         direction=BridgeDirection.ROS_TO_IGN
     )
->>>>>>> 06692827
+
+
+def comms_tx(model_name):
+    return Bridge(
+        ign_topic='/broker/msgs',
+        ros_topic=f'tx',
+        ign_type='ignition.msgs.Dataframe',
+        ros_type='ros_ign_interfaces/msg/Dataframe',
+        direction=BridgeDirection.ROS_TO_IGN)
+
+
+def comms_rx(model_name):
+    return Bridge(
+        ign_topic=f'/model/{model_name}/rx',
+        ros_topic=f'rx',
+        ign_type='ignition.msgs.Dataframe',
+        ros_type='ros_ign_interfaces/msg/Dataframe',
+        direction=BridgeDirection.IGN_TO_ROS)