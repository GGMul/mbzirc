--- conflicted
+++ resolved
@@ -50,7 +50,10 @@
       name="ignition::gazebo::systems::SceneBroadcaster">
     </plugin>
     <plugin
-<<<<<<< HEAD
+      filename="ignition-gazebo-contact-system"
+      name="ignition::gazebo::systems::Contact">
+    </plugin>
+    <plugin
       filename="ignition-gazebo-rf-comms-system"
       name="ignition::gazebo::systems::RFComms">
       <range_config>
@@ -65,10 +68,6 @@
         <noise_floor>-90</noise_floor>
         <modulation>QPSK</modulation>
       </radio_config>
-=======
-      filename="ignition-gazebo-contact-system"
-      name="ignition::gazebo::systems::Contact">
->>>>>>> 06692827
     </plugin>
 
     <scene>
